--- conflicted
+++ resolved
@@ -35,16 +35,11 @@
 - `log_file` — write logs to a file instead of stdout
 - `read_timeout_seconds` / `write_timeout_seconds` — connection timeouts
 - `rate_limit_per_second` / `rate_limit_burst` — connection rate-limiting
-
-<<<<<<< HEAD
-=======
 If these runtime tuning fields are omitted or set to `0`, Spip applies the following defaults:
 - `read_timeout_seconds`: 30
 - `write_timeout_seconds`: 10
 - `rate_limit_per_second`: 20
 - `rate_limit_burst`: 50000
-
->>>>>>> eb137c2b
 4) Redirect incoming TCP to the agent (example, excluding SSH)
 ```bash
 sudo iptables -t nat -F
@@ -72,15 +67,11 @@
 ```json
 {
   "@timestamp": "2025-12-01T19:35:18.123Z",
-<<<<<<< HEAD
-  "event": {"id": "bd30cdc1-95b0-49aa-b8fe-e77230b6a04f"},
-=======
   "event": {
     "id": "bd30cdc1-95b0-49aa-b8fe-e77230b6a04f",
     "original_payload_hex": "426974546f7272656e742070726f746f636f6c",
     "ingested_by": "spip"
   },
->>>>>>> eb137c2b
   "observer": {"hostname": "spip-agent"},
   "host": {"name": "spip-agent"},
   "source": {"ip": "146.70.1.1", "port": 35882},
@@ -88,12 +79,7 @@
   "network": {"transport": "tcp"},
   "http": {"request": {"body": "BitTorrent protocol"}},
   "url": {"path": "/announce"},
-<<<<<<< HEAD
-  "user_agent": {"original": "curl/7.68.0"},
-  "event": {"original_payload_hex": "426974546f7272656e742070726f746f636f6c"}
-=======
   "user_agent": {"original": "curl/7.68.0"}
->>>>>>> eb137c2b
 }
 ```
 
@@ -114,20 +100,13 @@
 ```bash
 go test ./...
 ```
-<<<<<<< HEAD
 
 End-to-end tests require privileges to manipulate `iptables` and are runnable via the included container helper scripts (see `scripts/`).
-=======
-
-End-to-end tests require privileges to manipulate `iptables` and are runnable via the included container helper scripts (see `scripts/`).
-
 ## Notes on HTTP parsing and security
 
 Spip performs best-effort HTTP request detection from the captured payload. When the payload clearly resembles an HTTP request (valid request line plus basic headers or ALPN), the agent emits `http.*`, `url.path`, and `user_agent.original` fields. When it does not, Spip falls back to storing the payload in `event.summary` and always preserves the raw payload hex in `event.original_payload_hex`.
 
 Because Spip reflects the source IP in its responses and accepts arbitrary inbound TCP traffic, it is best deployed in controlled or monitored environments (for example, honeypot-style sensors or edge collectors) rather than on untrusted endpoints.
->>>>>>> eb137c2b
-
 ## Initial setup helper
 Run the interactive helper from the repo root (requires root when applying iptables rules):
 ```bash
